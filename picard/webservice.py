# -*- coding: utf-8 -*-
#
# Picard, the next-generation MusicBrainz tagger
# Copyright (C) 2007 Lukáš Lalinský
# Copyright (C) 2009 Carlin Mangar
#
# This program is free software; you can redistribute it and/or
# modify it under the terms of the GNU General Public License
# as published by the Free Software Foundation; either version 2
# of the License, or (at your option) any later version.
#
# This program is distributed in the hope that it will be useful,
# but WITHOUT ANY WARRANTY; without even the implied warranty of
# MERCHANTABILITY or FITNESS FOR A PARTICULAR PURPOSE.  See the
# GNU General Public License for more details.
#
# You should have received a copy of the GNU General Public License
# along with this program; if not, write to the Free Software
# Foundation, Inc., 51 Franklin Street, Fifth Floor, Boston, MA 02110-1301, USA.


"""
Asynchronous XML web service.
"""

import hashlib
import os.path
import re
import traceback
from PyQt4 import QtCore, QtNetwork, QtXml
from picard import version_string
from picard.util import partial
from picard.const import PUID_SUBMIT_HOST, PUID_SUBMIT_PORT, MAX_RATINGS_PER_REQUEST


def _escape_lucene_query(text):
    return re.sub(r'([+\-&|!(){}\[\]\^"~*?:\\])', r'\\\1', text)


def _md5(text):
    m = hashlib.md5()
    m.update(text)
    return m.hexdigest()


def _node_name(name):
    return re.sub('[^a-zA-Z0-9]', '_', unicode(name))


class XmlNode(object):

    def __init__(self):
        self.text = u''
        self.children = {}
        self.attribs = {}

    def __repr__(self):
        return repr(self.__dict__)

    def __getattr__(self, name):
        try:
            return self.children[name]
        except KeyError:
            try:
                return self.attribs[name]
            except KeyError:
                raise AttributeError, name


class XmlHandler(QtXml.QXmlDefaultHandler):

    def init(self):
        self.document = XmlNode()
        self.node = self.document
        self.path = []

    def startElement(self, namespace, name, qname, attrs):
        node = XmlNode()
        for i in xrange(attrs.count()):
            node.attribs[_node_name(attrs.localName(i))] = unicode(attrs.value(i))
        self.node.children.setdefault(_node_name(name), []).append(node)
        self.path.append(self.node)
        self.node = node
        return True

    def endElement(self, namespace, name, qname):
        self.node = self.path.pop()
        return True

    def characters(self, text):
        self.node.text += unicode(text)
        return True


class XmlWebService(QtCore.QObject):
    """
    Signals:
      - authentication_required
    """

    def __init__(self, cachedir, cachesize = 6000.0, parent=None):
        QtCore.QObject.__init__(self, parent)
        self.manager = QtNetwork.QNetworkAccessManager()
        self.setup_cache(cachedir, cachesize)
        self.setup_proxy()
        self.setup_xml()
        self.manager.connect(self.manager, QtCore.SIGNAL("finished(QNetworkReply *)"), self._process_reply)
        self.manager.connect(self.manager, QtCore.SIGNAL("authenticationRequired(QNetworkReply *, QAuthenticator *)"), self._site_authenticate)
        self.manager.connect(self.manager, QtCore.SIGNAL("proxyAuthenticationRequired(QNetworkProxy *, QAuthenticator *)"), self._proxy_authenticate)
        self._activeRequests = {}
        self._requestHandlers = {}
        self._queue = []
        self._timeout_timer = None
        self._timeout = 300000

    def setup_xml(self):
        self.xml_handler = XmlHandler()
        self.xml_reader = QtXml.QXmlSimpleReader()
        self.xml_reader.setContentHandler(self.xml_handler)
        self.xml_input = QtXml.QXmlInputSource()

<<<<<<< HEAD
    def _abort(self):
        if self._timeout_timer:
            self._timeout_timer.stop()
        self.log.info("Aborting due to timeout")
        self.abort()

    def _start_request(self, request_id):
        try:
            handler, xml = self._request_handlers[request_id]
        except KeyError:
            return
=======
    def setup_cache(self, cachedir, cachesize):
        self._cache = QtNetwork.QNetworkDiskCache()
        self._cache.setCacheDirectory(cachedir)
        self._cache.setMaximumCacheSize(cachesize)
        self.manager.setCache(self._cache)
>>>>>>> e727e050

    def setup_proxy(self):
        self.proxy = QtNetwork.QNetworkProxy()
        if self.config.setting["use_proxy"]:
            self.proxy.setType(QtNetwork.QNetworkProxy.HttpProxy)
            self.proxy.setHostName(self.config.setting["proxy_server_host"])
            self.proxy.setPort(self.config.setting["proxy_server_port"])
            self.proxy.setUser(self.config.setting["proxy_username"])
            self.proxy.setPassword(self.config.setting["proxy_password"])
        self.manager.setProxy(self.proxy)

    def _prepare_request(self, method, host, port, path, username = None, password = None):
        self.log.debug("%s http://%s:%d%s", method, host, port, path)
        if not username or username == '':
            self.url = QtCore.QUrl.fromEncoded("http://%s:%d%s" % (host, port, path))
        else:
            self.url = QtCore.QUrl.fromEncoded("http://%s:%s@%s:%d%s" % (username, password, host, port, path))
        self.genrequest = QtNetwork.QNetworkRequest(self.url)
        self.genrequest.setRawHeader("User-Agent", "MusicBrainz-Picard/%s" % version_string)
        #self.genrequest.setRawHeader("Connection", "close")
        if method == "POST": self.genrequest.setHeader(QtNetwork.QNetworkRequest.ContentTypeHeader, "application/x-www-form-urlencoded")
        return self.genrequest

    def _get(self, host, port, path, handler, xml = True, mblogin = False):
        if mblogin:
            self.username = self.config.setting["username"]
            self.password = self.config.setting["password"]
            self.request = self._prepare_request("GET", host, port, path, self.username, self.password)
        else:
            self.request = self._prepare_request("GET", host, port, path)
        self._activeRequests[str(self.request.url())] = self.manager.get(self.request)
        self._requestHandlers[str(self.request.url())] = (handler, xml)
        return True

<<<<<<< HEAD
    def _finish_request(self, request_id, error):
        if self._timeout_timer:
            self._timeout_timer.stop()

        try:
            handler, xml = self._request_handlers[request_id]
        except KeyError:
            return

        try:
            response = self.lastResponse()
            statuscode = response.statusCode()

            # handle 302 redirects
            if not error and response.isValid() and (statuscode == 302 or statuscode == 307):
                location = response.value("Location")
                if location:
                    self.log.debug("Redirect => %s", location)
                    location = QtCore.QUrl.fromEncoded(str(location))
                    path = str(location.encodedPath())
                    if location.hasQuery():
                        path += '?' + location.encodedQuery()
                    self.get(location.host(), location.port(80), path, handler, xml=xml, position=1)
                    # don't call the handle for this request, only for the redirected one
                    handler = None

            # cleanup the dict of request handlers
            del self._request_handlers[request_id]

            # call the handler
            if handler is not None:
                if response.isValid() and statuscode != 200:
                    error = True
                if error:
                    self.log.debug("HTTP Error: %s %s (status: %s)", self.errorString(), self.error(), statuscode)
                if xml:
                    handler(self._xml_handler.document, self, error)
                else:
                    handler(str(self.readAll()), self, error)

        finally:
            delay = min(1000, 1000 - self._last_request_time.msecsTo(QtCore.QTime.currentTime()))
            if delay > 0:
                self.log.debug("Waiting %d ms before starting another HTTP request", delay)
                QtCore.QTimer.singleShot(delay, self._run_next_task)
            else:
                self._run_next_task()
=======
    def _post(self, host, port, path, data, handler, mblogin = True):
        self.log.debug("POST-DATA %r", data)
        if mblogin:
            self.username = self.config.setting["username"]
            self.password = self.config.setting["password"]
            self.request = self._prepare_request("POST", host, port, path, self.username, self.password)
        else:
            self.request = self._prepare_request("POST", host, port, path)        
        self._activeRequests[str(self.request.url())] = self.manager.post(self.request, data)
        self._requestHandlers[str(self.request.url())] = (handler, True)
        return True

    def get(self, host, port, path, handler, xml = True, position = None, mblogin = False):
        func = partial(self._get, host, port, path, handler, xml, mblogin)
        self.add_task(func, position)
>>>>>>> e727e050

    def post(self, host, port, path, data, handler, position = None, mblogin = True):
        func = partial(self._post, host, port, path, data, handler, mblogin)
        self.add_task(func, position)
        
    def query_musicdns(self, handler, **kwargs):
        host = 'ofa.musicdns.org'
        port = 80
        filters = []
        for name, value in kwargs.items():
            value = str(QtCore.QUrl.toPercentEncoding(value))
            filters.append('%s=%s' % (str(name), value))
        self.post(host, port, '/ofa/1/track/', '&'.join(filters), handler, mblogin = False)
        
    def _process_reply(self, reply):
        try: handler, xml = self._requestHandlers[str(reply.request().url())]
        except KeyError: return
        del self._requestHandlers[str(reply.request().url())]
        del self._activeRequests[str(reply.request().url())]
        error = int(reply.error())
        if handler is not None:
            if error:
                self.log.debug("HTTP Error: %d", error)
            if xml:
                self.xml_handler.init()
                self.xml_input = QtXml.QXmlInputSource(reply)
                self.xml_reader.parse(self.xml_input)
                handler(self.xml_handler.document, self, error)
            else:
                handler(str(reply.readAll()), self, error)
        reply.close()
        self._run_next_task()

    def _site_authenticate(self, reply, authenticator):
        self.emit(QtCore.SIGNAL("authentication_required"), reply, authenticator)

    def _proxy_authenticate(self, proxy, authenticator):
        self.emit(QtCore.SIGNAL("proxyAuthentication_required"), proxy, authenticator)
    
    def abortall(self):
        for reply in self._activeRequests.values():
            reply.abort()

    def stop(self):
        self.manager.cache().clear()
        self.abortall()
        
    def _make_cache_filename(self, host, port, path):
        url = "%s:%d%s" % (host, port, path)
        filename = hashlib.sha1(url).hexdigest()
        m = re.search(r"\.([a-z]{2,3})(?:\?|$)", url)
        if m: filename += "." + m.group(1)
        return os.path.join(self._cachedir, filename)

    def _run_next_task(self):
        while len(self._queue) >= 1:
            try:
                if self._next_task(): return
            except: self.log.error(traceback.format_exc())

    def _next_task(self):
        self._queue.pop(0)
<<<<<<< HEAD
        if self._queue:
            return self._queue[0]()
        return True

    def _read_data(self, response):
        if self._timeout_timer:
            self._timeout_timer.start(self._timeout)
            
        request_id = self.currentId()
        if not request_id:
            return
        handler, xml = self._request_handlers[request_id]
        if xml:
            self._xml_input.setData(self.readAll())
            if self._new_request:
                self._xml_reader.parse(self._xml_input, True)
                self._new_request = False
            else:
                self._xml_reader.parseContinue()

    def _prepare(self, method, host, port, path):
        self.log.debug("%s http://%s:%d%s", method, host, port, path)

        if self._timeout_timer:
            self._timeout_timer.stop()
        else:
			self._timeout_timer = QtCore.QTimer()
			self._timeout_timer.connect(self._timeout_timer, QtCore.SIGNAL("timeout()"),
										self._abort)
        self._timeout_timer.start(self._timeout)

        header = QtNetwork.QHttpRequestHeader(method, path)
        if port == 80:
            header.setValue("Host", "%s" % host)
        else:
            header.setValue("Host", "%s:%d" % (host, port))
        header.setValue("User-Agent", "MusicBrainz-Picard/%s" % version_string)
        header.setValue("Connection", "Keep-Alive")
        if method == "POST":
            header.setContentType("application/x-www-form-urlencoded")
        if self.config.setting["use_proxy"]:
            self.setProxy(self.config.setting["proxy_server_host"], self.config.setting["proxy_server_port"],
                          self.config.setting["proxy_username"], self.config.setting["proxy_password"])
            self._using_proxy = True
        elif self._using_proxy:
            self.setProxy(QtCore.QString(), QtCore.QString())
            self._using_proxy = False
        self.setHost(host, port)
        return header

    def _get(self, host, port, path, handler, xml=True):
        header = self._prepare("GET", host, port, path)
        requestid = self.request(header)
        self._request_handlers[requestid] = (handler, xml)
        return True

    def _post(self, host, port, path, data, handler):
        header = self._prepare("POST", host, port, path)
        self.log.debug("POST-DATA %r", data)
        requestid = self.request(header, data)
        self._request_handlers[requestid] = (handler, True)
=======
        if self._queue: return self._queue[0]()
>>>>>>> e727e050
        return True

    def add_task(self, func, position=None):
        if position is None: self._queue.append(func)
        else: self._queue.insert(position, func)
        if len(self._queue) == 1: func()

    def _get_by_id(self, entitytype, entityid, handler, inc=[]):
        host = self.config.setting["server_host"]
        port = self.config.setting["server_port"]
        path = "/ws/1/%s/%s?type=xml&inc=%s" % (entitytype, entityid, "+".join(inc))
        self.get(host, port, path, handler)

    def get_release_by_id(self, releaseid, handler, inc=[]):
        self._get_by_id('release', releaseid, handler, inc)

    def get_track_by_id(self, releaseid, handler, inc=[]):
        self._get_by_id('track', releaseid, handler, inc)

    def _find(self, entitytype, handler, kwargs):
        host = self.config.setting["server_host"]
        port = self.config.setting["server_port"]
        filters = []
        query = []
        for name, value in kwargs.items():
            if name in ('limit', 'puid', 'discid'): filters.append((name, value))
            elif name == 'cdstubs': filters.append((name, 'yes' if value else 'no'))
            else:
                value = _escape_lucene_query(value).strip().lower()
                if value: query.append('%s:(%s)' % (name, value))
        if query: filters.append(('query', ' '.join(query)))
        params = []
        for name, value in filters:
            value = str(QtCore.QUrl.toPercentEncoding(QtCore.QString(value)))
            params.append('%s=%s' % (str(name), value))
        path = "/ws/1/%s/?type=xml&%s" % (entitytype, "&".join(params))
        self.get(host, port, path, handler)

    def find_releases(self, handler, **kwargs):
        self._find('release', handler, kwargs)

    def find_tracks(self, handler, **kwargs):
        self._find('track', handler, kwargs)

    def submit_puids(self, puids, handler):
        data = ('client=MusicBrainz Picard-%s&' % version_string) + '&'.join(['puid=%s%%20%s' % i for i in puids.items()])
        data = data.encode('ascii', 'ignore')
        self.post(PUID_SUBMIT_HOST, PUID_SUBMIT_PORT, '/ws/1/track/', data, handler)

    def submit_ratings(self, ratings, handler):
        """
        Submit entity ratings to the MB server.
        Ratings is a hash containing the numerical ratings for each
        entity. The key of the hash is a tuple consisting of the entity type
        and an entity ID.
        """
        data_list = []
        number = 0
        for (entitytype, entityid), rating in ratings.items():
            data_list.append('&entity.%i=%s&id.%i=%s&rating.%i=%i' % (number, entitytype, 
                                                                      number, entityid,
                                                                      number, rating))
            number = (number + 1) % MAX_RATINGS_PER_REQUEST
        for i in range(0, len(data_list), MAX_RATINGS_PER_REQUEST):
            data = "".join(data_list[i : i + MAX_RATINGS_PER_REQUEST])
            data = data.encode('ascii', 'ignore')
            self.post(self.config.setting['server_host'], self.config.setting['server_port'], '/ws/1/rating/', data, handler)

    def download(self, host, port, path, handler, position=None):
        self.get(host, port, path, handler, xml=False, position=position)

<|MERGE_RESOLUTION|>--- conflicted
+++ resolved
@@ -110,8 +110,6 @@
         self._activeRequests = {}
         self._requestHandlers = {}
         self._queue = []
-        self._timeout_timer = None
-        self._timeout = 300000
 
     def setup_xml(self):
         self.xml_handler = XmlHandler()
@@ -119,25 +117,11 @@
         self.xml_reader.setContentHandler(self.xml_handler)
         self.xml_input = QtXml.QXmlInputSource()
 
-<<<<<<< HEAD
-    def _abort(self):
-        if self._timeout_timer:
-            self._timeout_timer.stop()
-        self.log.info("Aborting due to timeout")
-        self.abort()
-
-    def _start_request(self, request_id):
-        try:
-            handler, xml = self._request_handlers[request_id]
-        except KeyError:
-            return
-=======
     def setup_cache(self, cachedir, cachesize):
         self._cache = QtNetwork.QNetworkDiskCache()
         self._cache.setCacheDirectory(cachedir)
         self._cache.setMaximumCacheSize(cachesize)
         self.manager.setCache(self._cache)
->>>>>>> e727e050
 
     def setup_proxy(self):
         self.proxy = QtNetwork.QNetworkProxy()
@@ -157,7 +141,6 @@
             self.url = QtCore.QUrl.fromEncoded("http://%s:%s@%s:%d%s" % (username, password, host, port, path))
         self.genrequest = QtNetwork.QNetworkRequest(self.url)
         self.genrequest.setRawHeader("User-Agent", "MusicBrainz-Picard/%s" % version_string)
-        #self.genrequest.setRawHeader("Connection", "close")
         if method == "POST": self.genrequest.setHeader(QtNetwork.QNetworkRequest.ContentTypeHeader, "application/x-www-form-urlencoded")
         return self.genrequest
 
@@ -172,55 +155,6 @@
         self._requestHandlers[str(self.request.url())] = (handler, xml)
         return True
 
-<<<<<<< HEAD
-    def _finish_request(self, request_id, error):
-        if self._timeout_timer:
-            self._timeout_timer.stop()
-
-        try:
-            handler, xml = self._request_handlers[request_id]
-        except KeyError:
-            return
-
-        try:
-            response = self.lastResponse()
-            statuscode = response.statusCode()
-
-            # handle 302 redirects
-            if not error and response.isValid() and (statuscode == 302 or statuscode == 307):
-                location = response.value("Location")
-                if location:
-                    self.log.debug("Redirect => %s", location)
-                    location = QtCore.QUrl.fromEncoded(str(location))
-                    path = str(location.encodedPath())
-                    if location.hasQuery():
-                        path += '?' + location.encodedQuery()
-                    self.get(location.host(), location.port(80), path, handler, xml=xml, position=1)
-                    # don't call the handle for this request, only for the redirected one
-                    handler = None
-
-            # cleanup the dict of request handlers
-            del self._request_handlers[request_id]
-
-            # call the handler
-            if handler is not None:
-                if response.isValid() and statuscode != 200:
-                    error = True
-                if error:
-                    self.log.debug("HTTP Error: %s %s (status: %s)", self.errorString(), self.error(), statuscode)
-                if xml:
-                    handler(self._xml_handler.document, self, error)
-                else:
-                    handler(str(self.readAll()), self, error)
-
-        finally:
-            delay = min(1000, 1000 - self._last_request_time.msecsTo(QtCore.QTime.currentTime()))
-            if delay > 0:
-                self.log.debug("Waiting %d ms before starting another HTTP request", delay)
-                QtCore.QTimer.singleShot(delay, self._run_next_task)
-            else:
-                self._run_next_task()
-=======
     def _post(self, host, port, path, data, handler, mblogin = True):
         self.log.debug("POST-DATA %r", data)
         if mblogin:
@@ -236,20 +170,10 @@
     def get(self, host, port, path, handler, xml = True, position = None, mblogin = False):
         func = partial(self._get, host, port, path, handler, xml, mblogin)
         self.add_task(func, position)
->>>>>>> e727e050
 
     def post(self, host, port, path, data, handler, position = None, mblogin = True):
         func = partial(self._post, host, port, path, data, handler, mblogin)
         self.add_task(func, position)
-        
-    def query_musicdns(self, handler, **kwargs):
-        host = 'ofa.musicdns.org'
-        port = 80
-        filters = []
-        for name, value in kwargs.items():
-            value = str(QtCore.QUrl.toPercentEncoding(value))
-            filters.append('%s=%s' % (str(name), value))
-        self.post(host, port, '/ofa/1/track/', '&'.join(filters), handler, mblogin = False)
         
     def _process_reply(self, reply):
         try: handler, xml = self._requestHandlers[str(reply.request().url())]
@@ -299,71 +223,7 @@
 
     def _next_task(self):
         self._queue.pop(0)
-<<<<<<< HEAD
-        if self._queue:
-            return self._queue[0]()
-        return True
-
-    def _read_data(self, response):
-        if self._timeout_timer:
-            self._timeout_timer.start(self._timeout)
-            
-        request_id = self.currentId()
-        if not request_id:
-            return
-        handler, xml = self._request_handlers[request_id]
-        if xml:
-            self._xml_input.setData(self.readAll())
-            if self._new_request:
-                self._xml_reader.parse(self._xml_input, True)
-                self._new_request = False
-            else:
-                self._xml_reader.parseContinue()
-
-    def _prepare(self, method, host, port, path):
-        self.log.debug("%s http://%s:%d%s", method, host, port, path)
-
-        if self._timeout_timer:
-            self._timeout_timer.stop()
-        else:
-			self._timeout_timer = QtCore.QTimer()
-			self._timeout_timer.connect(self._timeout_timer, QtCore.SIGNAL("timeout()"),
-										self._abort)
-        self._timeout_timer.start(self._timeout)
-
-        header = QtNetwork.QHttpRequestHeader(method, path)
-        if port == 80:
-            header.setValue("Host", "%s" % host)
-        else:
-            header.setValue("Host", "%s:%d" % (host, port))
-        header.setValue("User-Agent", "MusicBrainz-Picard/%s" % version_string)
-        header.setValue("Connection", "Keep-Alive")
-        if method == "POST":
-            header.setContentType("application/x-www-form-urlencoded")
-        if self.config.setting["use_proxy"]:
-            self.setProxy(self.config.setting["proxy_server_host"], self.config.setting["proxy_server_port"],
-                          self.config.setting["proxy_username"], self.config.setting["proxy_password"])
-            self._using_proxy = True
-        elif self._using_proxy:
-            self.setProxy(QtCore.QString(), QtCore.QString())
-            self._using_proxy = False
-        self.setHost(host, port)
-        return header
-
-    def _get(self, host, port, path, handler, xml=True):
-        header = self._prepare("GET", host, port, path)
-        requestid = self.request(header)
-        self._request_handlers[requestid] = (handler, xml)
-        return True
-
-    def _post(self, host, port, path, data, handler):
-        header = self._prepare("POST", host, port, path)
-        self.log.debug("POST-DATA %r", data)
-        requestid = self.request(header, data)
-        self._request_handlers[requestid] = (handler, True)
-=======
         if self._queue: return self._queue[0]()
->>>>>>> e727e050
         return True
 
     def add_task(self, func, position=None):
@@ -432,6 +292,14 @@
             data = data.encode('ascii', 'ignore')
             self.post(self.config.setting['server_host'], self.config.setting['server_port'], '/ws/1/rating/', data, handler)
 
+    def query_musicdns(self, handler, **kwargs):
+        host = 'ofa.musicdns.org'
+        port = 80
+        filters = []
+        for name, value in kwargs.items():
+            value = str(QtCore.QUrl.toPercentEncoding(value))
+            filters.append('%s=%s' % (str(name), value))
+        self.post(host, port, '/ofa/1/track/', '&'.join(filters), handler, mblogin = False)
+
     def download(self, host, port, path, handler, position=None):
         self.get(host, port, path, handler, xml=False, position=position)
-
