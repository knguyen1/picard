--- conflicted
+++ resolved
@@ -90,13 +90,6 @@
 from picard.ui.collectionmenu import CollectionMenu
 from picard.ui.enums import MainAction
 from picard.ui.find import FindBox
-<<<<<<< HEAD
-=======
-from picard.ui.itemviews.columns import (
-    DEFAULT_COLUMNS,
-    ITEM_ICON_COLUMN,
-)
->>>>>>> e5cd596a
 from picard.ui.ratingwidget import RatingWidget
 from picard.ui.scriptsmenu import ScriptsMenu
 from picard.ui.util import menu_builder
@@ -653,4 +646,83 @@
             child = parent.child(i)
             child.setHidden(False)
             if child.childCount() > 0:
+                self._restore_tree_items(child)
+
+    def setup_find_box(self):
+        self.find_box = FindBox(self)
+        self.find_box.findChanged.connect(self.filter_items)
+
+        self.find_box.hide()  # Hide the find box initially
+
+        return self.find_box
+
+    def filter_items(self, text, filters):
+        if not text:  # When text is empty, show all items
+            self._restore_all_items()
+            return
+
+        text = text.lower()
+        self._filter_tree_items(self.invisibleRootItem(), text, filters)
+
+    def _filter_tree_items(self, parent, text, filters):
+        """Recursively filter tree items based on find text."""
+
+        match_found = False
+
+        for i in range(parent.childCount()):
+            child = parent.child(i)
+            child_match = False
+
+            # Special handling for different object types
+            if hasattr(child, 'obj'):
+                obj = child.obj
+
+                # Handle Clusters
+                if filters == [] or "filename" in filters:
+                    # Handle Tracks with files
+                    if hasattr(obj, 'iterfiles'):
+                        for file_ in obj.iterfiles():
+                            if filters == [] or "filename" in filters:
+                                if text in file_.base_filename.lower():
+                                    child_match = True
+                                    break
+                            if filters == [] or "filepath" in filters:
+                                if text in file_.filename.lower():
+                                    child_match = True
+                                    break
+
+                # Handle metadata in Files
+                if hasattr(obj, 'metadata'):
+                    for tag, values in obj.metadata.rawitems():
+                        if isinstance(values, list):
+                            for value in values:
+                                if filters == [] or tag.lower() in filters:
+                                    if text in str(value).lower():
+                                        child_match = True
+                                        break
+                        elif text in str(values).lower():
+                            child_match = True
+                            break
+
+            # Recursively check children
+            if child.childCount() > 0:
+                child_matches = self._filter_tree_items(child, text, filters)
+                child_match |= child_matches
+
+            # Hide/show based on match
+            child.setHidden(not child_match)
+            match_found |= child_match
+
+        return match_found
+
+    def _restore_all_items(self):
+        """Show all items in the tree."""
+        self._restore_tree_items(self.invisibleRootItem())
+
+    def _restore_tree_items(self, parent):
+        """Recursively show all items."""
+        for i in range(parent.childCount()):
+            child = parent.child(i)
+            child.setHidden(False)
+            if child.childCount() > 0:
                 self._restore_tree_items(child)