# -*- coding: UTF-8 -*-
#
# Picard, the next-generation MusicBrainz tagger
# Copyright (C) 2006-2007 Lukáš Lalinský
#
# This program is free software; you can redistribute it and/or
# modify it under the terms of the GNU General Public License
# as published by the Free Software Foundation; either version 2
# of the License, or (at your option) any later version.
#
# This program is distributed in the hope that it will be useful,
# but WITHOUT ANY WARRANTY; without even the implied warranty of
# MERCHANTABILITY or FITNESS FOR A PARTICULAR PURPOSE.  See the
# GNU General Public License for more details.
#
# You should have received a copy of the GNU General Public License
# along with this program; if not, write to the Free Software
# Foundation, Inc., 51 Franklin Street, Fifth Floor, Boston, MA  02110-1301, USA.
#

import sys
from PyQt4 import QtCore, QtGui
from picard.formats import supported_formats
from picard.config import Option, TextOption, BoolOption
from picard.util import find_existing_path

class FileBrowser(QtGui.QTreeView):

    options = [
        TextOption("persist", "current_browser_path", ""),
        BoolOption("persist", "show_hidden_files", False),
    ]

    def __init__(self, parent):
        QtGui.QTreeView.__init__(self, parent)
        self.setSelectionMode(QtGui.QAbstractItemView.ExtendedSelection)
        self.setDragEnabled(True)
        self.refresh_action = QtGui.QAction(_("&Refresh"), self)
        self.connect(self.refresh_action, QtCore.SIGNAL("triggered()"), self.refresh)
        self.addAction(self.refresh_action)
        self.toggle_hidden_action = QtGui.QAction(_("Show &hidden files"), self)
        self.toggle_hidden_action.setCheckable(True)
        self.toggle_hidden_action.setChecked(self.config.persist["show_hidden_files"])
        self.connect(self.toggle_hidden_action, QtCore.SIGNAL("toggled(bool)"), self.show_hidden)
        self.addAction(self.toggle_hidden_action)
        self.setContextMenuPolicy(QtCore.Qt.ActionsContextMenu)

        self._set_model()
        self._restore_state()

    def showEvent(self, event):
        self.refresh()
        QtGui.QTreeView.showEvent(self, event)

    def _set_model(self):
        self.dirmodel = QtGui.QDirModel()
        self.dirmodel.setLazyChildCount(True)
        if sys.platform == "win32":
            self.dirmodel.setSorting(QtCore.QDir.Name | QtCore.QDir.DirsFirst | QtCore.QDir.IgnoreCase)
        else:
            self.dirmodel.setSorting(QtCore.QDir.Name | QtCore.QDir.DirsFirst)
        self._set_model_filter()
        filters = []
        for exts, name in supported_formats():
            filters.extend("*" + e for e in exts)
        self.dirmodel.setNameFilters(filters)
        self.setModel(self.dirmodel)
        header = self.header()
        header.hideSection(1)
        header.hideSection(2)
        header.hideSection(3)
        header.setResizeMode(QtGui.QHeaderView.ResizeToContents)
        header.setStretchLastSection(False)
        header.setVisible(False)
        
    def _set_model_filter(self):
        filter = QtCore.QDir.AllDirs | QtCore.QDir.Files | QtCore.QDir.Drives | QtCore.QDir.NoDotAndDotDot
        if self.config.persist["show_hidden_files"]:
            filter |= QtCore.QDir.Hidden
        self.dirmodel.setFilter(filter)
        
    def startDrag(self, supportedActions):
        indexes = self.selectedIndexes()
        if len(indexes):
            drag = QtGui.QDrag(self)
            drag.setMimeData(self.model().mimeData(indexes)) 
            if drag.start(QtCore.Qt.MoveAction) == QtCore.Qt.MoveAction:
                pass

    def refresh(self):
        for index in self.selectedIndexes():
            self.dirmodel.refresh(index)
<<<<<<< HEAD
            self.scrollTo(index)
            self.expand(index)
=======
            
    def show_hidden(self, state):
        self.config.persist["show_hidden_files"] = state
        if self.isVisible():
            self._set_model_filter()
>>>>>>> de486493

    def save_state(self):
        indexes = self.selectedIndexes()
        if indexes:
            path = self.dirmodel.filePath(indexes[0])
            self.config.persist["current_browser_path"] = path

    def restore_state(self):
        pass

    def _restore_state(self):
        path = self.config.persist["current_browser_path"]
        if path:
            path = find_existing_path(unicode(path))
            index = self.dirmodel.index(path)
            self.selectionModel().select(index, QtGui.QItemSelectionModel.SelectCurrent)
            self.scrollTo(index)
            self.expand(index)<|MERGE_RESOLUTION|>--- conflicted
+++ resolved
@@ -90,16 +90,13 @@
     def refresh(self):
         for index in self.selectedIndexes():
             self.dirmodel.refresh(index)
-<<<<<<< HEAD
             self.scrollTo(index)
             self.expand(index)
-=======
             
     def show_hidden(self, state):
         self.config.persist["show_hidden_files"] = state
         if self.isVisible():
             self._set_model_filter()
->>>>>>> de486493
 
     def save_state(self):
         indexes = self.selectedIndexes()
