# -*- coding: utf-8 -*-
#
# Picard, the next-generation MusicBrainz tagger
# Copyright (C) 2006 Lukáš Lalinský
#
# This program is free software; you can redistribute it and/or
# modify it under the terms of the GNU General Public License
# as published by the Free Software Foundation; either version 2
# of the License, or (at your option) any later version.
#
# This program is distributed in the hope that it will be useful,
# but WITHOUT ANY WARRANTY; without even the implied warranty of
# MERCHANTABILITY or FITNESS FOR A PARTICULAR PURPOSE.  See the
# GNU General Public License for more details.
#
# You should have received a copy of the GNU General Public License
# along with this program; if not, write to the Free Software
# Foundation, Inc., 51 Franklin Street, Fifth Floor, Boston, MA 02110-1301, USA.

import os.path
<<<<<<< HEAD
import cgi
=======
import traceback
>>>>>>> b9a4f789
from PyQt4 import QtGui, QtCore
from picard import log
from picard.util import format_time, encode_filename, bytes2human
from picard.ui import PicardDialog
from picard.ui.ui_infodialog import Ui_InfoDialog


class InfoDialog(PicardDialog):

    def __init__(self, obj, parent=None):
        PicardDialog.__init__(self, parent)
        self.obj = obj
        self.ui = Ui_InfoDialog()
        self.ui.setupUi(self)
        self.ui.buttonBox.accepted.connect(self.accept)
        self.ui.buttonBox.rejected.connect(self.reject)
        self.setWindowTitle(_("Info"))
        self._display_tabs()

    def _display_tabs(self):
        self._display_info_tab()
        self._display_artwork_tab()

    def _display_artwork_tab(self):
        tab = self.ui.artwork_tab
        images = self.obj.metadata.images
        if not images:
            self.tab_hide(tab)
            return

        for image in images:
            try:
                data = image.data
            except (OSError, IOError), e:
                log.error(traceback.format_exc())
                continue
            size = len(data)
            item = QtGui.QListWidgetItem()
            pixmap = QtGui.QPixmap()
            pixmap.loadFromData(data)
            icon = QtGui.QIcon(pixmap)
            item.setIcon(icon)
            s = "%s (%s)\n%d x %d" % (bytes2human.decimal(size),
                                      bytes2human.binary(size),
                                      pixmap.width(),
                                      pixmap.height())
            item.setText(s)
            self.ui.artwork_list.addItem(item)

    def tab_hide(self, widget):
        tab = self.ui.tabWidget
        index = tab.indexOf(widget)
        tab.removeTab(index)


class FileInfoDialog(InfoDialog):

    def __init__(self, file, parent=None):
        InfoDialog.__init__(self, file, parent)
        self.setWindowTitle(_("Info") + " - " + file.base_filename)

    def _display_info_tab(self):
        file = self.obj
        info = []
        info.append((_('Filename:'), file.filename))
        if '~format' in file.orig_metadata:
            info.append((_('Format:'), file.orig_metadata['~format']))
        try:
            size = os.path.getsize(encode_filename(file.filename))
            sizestr = "%s (%s)" % (bytes2human.decimal(size), bytes2human.binary(size))
            info.append((_('Size:'), sizestr))
        except:
            pass
        if file.orig_metadata.length:
            info.append((_('Length:'), format_time(file.orig_metadata.length)))
        if '~bitrate' in file.orig_metadata:
            info.append((_('Bitrate:'), '%s kbps' % file.orig_metadata['~bitrate']))
        if '~sample_rate' in file.orig_metadata:
            info.append((_('Sample rate:'), '%s Hz' % file.orig_metadata['~sample_rate']))
        if '~bits_per_sample' in file.orig_metadata:
            info.append((_('Bits per sample:'), str(file.orig_metadata['~bits_per_sample'])))
        if '~channels' in file.orig_metadata:
            ch = file.orig_metadata['~channels']
            if ch == 1:
                ch = _('Mono')
            elif ch == 2:
                ch = _('Stereo')
            else:
                ch = str(ch)
            info.append((_('Channels:'), ch))
        text = '<br/>'.join(map(lambda i: '<b>%s</b><br/>%s' %
                                (cgi.escape(i[0]),
                                 cgi.escape(i[1])), info))
        self.ui.info.setText(text)


class AlbumInfoDialog(InfoDialog):

    def __init__(self, album, parent=None):
        InfoDialog.__init__(self, album, parent)
        self.setWindowTitle(_("Album Info"))

    def _display_info_tab(self):
        tab = self.ui.info_tab
        album = self.obj
        tabWidget = self.ui.tabWidget
        tab_index = tabWidget.indexOf(tab)
        if album.errors:
            tabWidget.setTabText(tab_index, _("&Errors"))
            text = '<br />'.join(map(lambda s: '<font color="darkred">%s</font>' %
                                     '<br />'.join(unicode(cgi.escape(s))
                                                   .replace('\t', ' ')
                                                   .replace(' ', '&nbsp;')
                                                   .splitlines()
                                                   ), album.errors)
                                 )
            self.ui.info.setText(text + '<hr />')
        else:
            tabWidget.setTabText(tab_index, _("&Info"))
            self.tab_hide(tab)<|MERGE_RESOLUTION|>--- conflicted
+++ resolved
@@ -18,13 +18,8 @@
 # Foundation, Inc., 51 Franklin Street, Fifth Floor, Boston, MA 02110-1301, USA.
 
 import os.path
-<<<<<<< HEAD
 import cgi
-=======
-import traceback
->>>>>>> b9a4f789
 from PyQt4 import QtGui, QtCore
-from picard import log
 from picard.util import format_time, encode_filename, bytes2human
 from picard.ui import PicardDialog
 from picard.ui.ui_infodialog import Ui_InfoDialog
@@ -114,8 +109,8 @@
                 ch = str(ch)
             info.append((_('Channels:'), ch))
         text = '<br/>'.join(map(lambda i: '<b>%s</b><br/>%s' %
-                                (cgi.escape(i[0]),
-                                 cgi.escape(i[1])), info))
+                                (QtCore.Qt.escape(i[0]),
+                                 QtCore.Qt.escape(i[1])), info))
         self.ui.info.setText(text)
 
 
@@ -133,7 +128,7 @@
         if album.errors:
             tabWidget.setTabText(tab_index, _("&Errors"))
             text = '<br />'.join(map(lambda s: '<font color="darkred">%s</font>' %
-                                     '<br />'.join(unicode(cgi.escape(s))
+                                     '<br />'.join(unicode(QtCore.Qt.escape(s))
                                                    .replace('\t', ' ')
                                                    .replace(' ', '&nbsp;')
                                                    .splitlines()
