--- conflicted
+++ resolved
@@ -27,20 +27,6 @@
 import sys
 from collections import deque
 from itertools import chain
-
-<<<<<<< HEAD
-# Install gettext "noop" function.
-import __builtin__
-__builtin__.__dict__['N_'] = lambda a: a
-=======
-# Py2exe 0.6.6 has broken fake_getline which doesn't work with Python 2.5
-if hasattr(sys, "frozen"):
-    import linecache
-    def fake_getline(filename, lineno, module_globals = None):
-        return ''
-    linecache.getline = fake_getline
-    del linecache, fake_getline
->>>>>>> 9f213b15
 
 # A "fix" for http://python.org/sf/1438480
 def _patched_shutil_copystat(src, dst):
