--- conflicted
+++ resolved
@@ -37,7 +37,6 @@
 from picard.config_upgrade import (
     OLD_DEFAULT_FILE_NAMING_FORMAT_v1_3,
     OLD_DEFAULT_FILE_NAMING_FORMAT_v2_1,
-<<<<<<< HEAD
     upgrade_to_v1_0_0final0,
     upgrade_to_v1_3_0dev1,
     upgrade_to_v1_3_0dev2,
@@ -59,30 +58,7 @@
     upgrade_to_v2_6_0beta3,
     upgrade_to_v2_6_0dev1,
     upgrade_to_v2_8_0dev2,
-=======
-    upgrade_to_v1_0_0_final_0,
-    upgrade_to_v1_3_0_dev_1,
-    upgrade_to_v1_3_0_dev_2,
-    upgrade_to_v1_3_0_dev_3,
-    upgrade_to_v1_3_0_dev_4,
-    upgrade_to_v1_4_0_dev_2,
-    upgrade_to_v1_4_0_dev_3,
-    upgrade_to_v1_4_0_dev_4,
-    upgrade_to_v1_4_0_dev_6,
-    upgrade_to_v1_4_0_dev_7,
-    upgrade_to_v2_0_0_dev_3,
-    upgrade_to_v2_1_0_dev_1,
-    upgrade_to_v2_2_0_dev_3,
-    upgrade_to_v2_2_0_dev_4,
-    upgrade_to_v2_4_0_beta_3,
-    upgrade_to_v2_5_0_dev_1,
-    upgrade_to_v2_5_0_dev_2,
-    upgrade_to_v2_6_0_beta_2,
-    upgrade_to_v2_6_0_beta_3,
-    upgrade_to_v2_6_0_dev_1,
-    upgrade_to_v2_8_0_dev_2,
-    upgrade_to_v3_0_0_dev_3,
->>>>>>> 1329c06b
+    upgrade_to_v3_0_0dev3,
 )
 from picard.const import (
     DEFAULT_FILE_NAMING_FORMAT,
@@ -387,18 +363,13 @@
         expected = ['add_directory_action', 'save_action']
         upgrade_to_v2_8_0dev2(self.config)
         self.assertEqual(expected, self.config.setting['toolbar_layout'])
-<<<<<<< HEAD
         upgrade_to_v2_8_0dev2(self.config)
         self.assertEqual(expected, self.config.setting['toolbar_layout'])
-=======
-        upgrade_to_v2_8_0_dev_2(self.config)
-        self.assertEqual(expected, self.config.setting['toolbar_layout'])
-
-    def test_upgrade_to_v3_0_0_dev_3(self):
+
+    def test_upgrade_to_v3_0_0dev3(self):
         BoolOption('setting', 'allow_multi_dirs_selection', False)
 
         self.config.setting['toolbar_multiselect'] = True
-        upgrade_to_v3_0_0_dev_3(self.config)
+        upgrade_to_v3_0_0dev3(self.config)
         self.assertNotIn('toolbar_multiselect', self.config.setting)
-        self.assertTrue(self.config.setting['allow_multi_dirs_selection'])
->>>>>>> 1329c06b
+        self.assertTrue(self.config.setting['allow_multi_dirs_selection'])