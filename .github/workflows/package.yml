--- conflicted
+++ resolved
@@ -39,11 +39,8 @@
 
   package-pypi:
     uses: ./.github/workflows/package-pypi.yml
-<<<<<<< HEAD
     strategy:
       fail-fast: false
-=======
->>>>>>> 0034fe97
     secrets: inherit
     permissions:
       id-token: write
@@ -66,19 +63,11 @@
       with:
         name: macos-app-10.14
         path: artifacts/
-<<<<<<< HEAD
     # - uses: actions/download-artifact@v4
     #   with:
     #     name: windows-signed-app
     #     path: artifacts/
     - uses: actions/download-artifact@v4
-=======
-    # - uses: actions/download-artifact@v3
-    #   with:
-    #     name: windows-signed-app
-    #     path: artifacts/
-    - uses: actions/download-artifact@v3
->>>>>>> 0034fe97
       with:
         name: windows-store-app
         path: artifacts/
